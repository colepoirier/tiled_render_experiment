use bevy::{
<<<<<<< HEAD
=======
    asset::HandleId,
    core_pipeline::clear_color::ClearColorConfig,
>>>>>>> eec473bc
    prelude::*,
    reflect::TypeUuid,
    render::{
        camera::Viewport,
        mesh::PrimitiveTopology,
        render_resource::{AsBindGroup, ShaderRef},
        renderer::RenderQueue,
    },
    sprite::{Material2d, Material2dPlugin, MaterialMesh2dBundle},
};
use bevy_prototype_lyon::prelude::*;
use crossbeam_channel::bounded;

use crate::{
    types::{AccumulationCam, HiResCam},
    HiResHandle,
};
use crate::{
    types::{
        DrawTileEvent, FlattenedElems, LyonShape, LyonShapeBundle, Rect, RenderingCompleteEvent,
        RenderingDoneChannel, Tilemap, TilemapLowerLeft, ALPHA, DOWNSCALING_PASS_LAYER, WIDTH,
    },
    GRID_SIZE_Y,
};

pub const TILE_SIZE: u32 = 64;

pub struct TiledRendererPlugin;

#[derive(StageLabel)]
enum TiledRenderStage {
    SpawnCameras,
    SpawnShapes,
    Despawn,
}

impl Plugin for TiledRendererPlugin {
    fn build(&self, app: &mut App) {
        app.add_plugin(ShapePlugin)
            .add_plugin(Material2dPlugin::<PostProcessingMaterial>::default())
            .insert_resource({
                let (sender, receiver) = bounded::<()>(1);
                RenderingDoneChannel { sender, receiver }
            })
            .add_stage_after(
                CoreStage::Update,
                TiledRenderStage::SpawnCameras,
                SystemStage::parallel(),
            )
            .add_stage_after(
                TiledRenderStage::SpawnCameras,
                TiledRenderStage::SpawnShapes,
                SystemStage::parallel(),
            )
            .add_stage_after(
                TiledRenderStage::SpawnShapes,
                TiledRenderStage::Despawn,
                SystemStage::parallel(),
            )
            .add_system_to_stage(TiledRenderStage::SpawnCameras, spawn_cameras_system)
            .add_system_to_stage(TiledRenderStage::SpawnShapes, spawn_shapes_system)
            .add_system_to_stage(TiledRenderStage::Despawn, despawn_system);
        // .add_system(debug_image_handles);
    }
}

fn debug_image_handles(q: Query<&Handle<Image>>) {
    for h in q.iter() {
        info!(
            "{:x}",
            if let HandleId::Id(_, id) = h.id {
                id
            } else {
                0
            }
        );
    }
}

fn spawn_shapes_system(
    mut commands: Commands,
    tilemap: Res<Tilemap>,
    flattened_elems: Res<FlattenedElems>,
    mut draw_ev: EventReader<DrawTileEvent>,
    mut existing_lyon_shapes: Query<
        (
            &mut bevy_prototype_lyon::entity::Path,
            &mut Transform,
            &mut Visibility,
        ),
        With<LyonShape>,
    >,
) {
    for DrawTileEvent(key) in draw_ev.iter() {
        let tile = tilemap.get(key).unwrap();

        info!("Num shapes in this tile: {}", tile.shapes.len());

        // let extents = tile.extents;

        // let mut set = std::collections::HashSet::<&Element>::with_capacity(tile.shapes.len());

        // let mut num_duplicates = 0;

        // for idx in tile.shapes.iter() {
        //     let e = &(**flattened_elems)[*idx];
        //     if !set.insert(e) {
        //         num_duplicates += 1;
        //     }
        // }
        //
        // info!("Num duplicates: {num_duplicates}");

        let mut num_pixels = 0;

        let mut existing_shapes_iter = existing_lyon_shapes.iter_mut();
        for idx in tile.shapes.iter() {
            let r = &(**flattened_elems)[*idx];

            let color = *Color::WHITE.clone().set_a(ALPHA);

            let Rect { p0, p1, layer } = r;
            let xmin = p0.x;
            let ymin = p0.y;
            let xmax = p1.x;
            let ymax = p1.y;

            num_pixels += (xmax - xmin) as u64 * (ymax - ymin) as u64;

            let lyon_poly = shapes::Polygon {
                points: vec![
                    (xmin as f32, ymin as f32).into(),
                    (xmax as f32, ymin as f32).into(),
                    (xmax as f32, ymax as f32).into(),
                    (xmin as f32, ymax as f32).into(),
                ],
                closed: true,
            };

            let transform = Transform::from_translation(Vec3::new(0.0, 0.0, *layer as f32));

            let lyon_shape = GeometryBuilder::build_as(
                &lyon_poly,
                DrawMode::Outlined {
                    fill_mode: FillMode {
                        color,
                        options: FillOptions::default(),
                    },
                    outline_mode: StrokeMode {
                        color,
                        options: StrokeOptions::default().with_line_width(WIDTH),
                    },
                },
                transform,
            );

            let bundle = LyonShapeBundle {
                lyon: lyon_shape,
                ..default()
            };

            if let Some((mut existing_path, mut existing_transform, mut vis)) =
                existing_shapes_iter.next()
            {
                *existing_path = bundle.lyon.path;
                *existing_transform = bundle.lyon.transform;
                vis.is_visible = true;
            } else {
                commands.spawn_bundle(bundle);
            }
        }

        info!("Num pixels of shapes in this tile: {}", num_pixels);
    }
}

fn spawn_cameras_system(
    mut commands: Commands,
    hires_image: Res<HiResHandle>,
    mut mesh_and_material: Local<Option<(Handle<Mesh>, Handle<PostProcessingMaterial>)>>,
    mut meshes: ResMut<Assets<Mesh>>,
    mut post_processing_materials: ResMut<Assets<PostProcessingMaterial>>,
    render_queue: Res<RenderQueue>,
    tilemap: Res<Tilemap>,
    lower_left_res: Res<TilemapLowerLeft>,
    mut draw_ev: EventReader<DrawTileEvent>,
    rendering_done_channel: Res<RenderingDoneChannel>,
    mut rendering_complete_ev: EventWriter<RenderingCompleteEvent>,
    mut hires_cam_q: Query<(&mut Camera, &mut Transform), With<HiResCam>>,
    mut accumulation_cam_q: Query<&mut Camera, (With<AccumulationCam>, Without<HiResCam>)>,
) {
    for DrawTileEvent(key) in draw_ev.iter() {
        if key.0 % 15 == 0 {
            rendering_complete_ev.send_default();
            continue;
        }

        let tile = tilemap.get(key).unwrap();

        let tile_x = tile.extents.min().x - lower_left_res.x;
        let tile_y = tile.extents.min().y - lower_left_res.y;

        assert!(tile_x >= 0, "tile_x should be positive");
        assert!(tile_y >= 0, "tile_y should be positive");
        let x = tile_x;
        let y = tile_y;

        let transform = Transform::from_translation(Vec3::new(x as f32, y as f32, 999.0));

        for (mut cam, mut cam_transform) in hires_cam_q.iter_mut() {
            cam.is_active = true;
            *cam_transform = transform;
        }

        let (mesh_handle, material_handle) =
            if let Some((mesh_handle, material_handle)) = mesh_and_material.as_ref() {
                ((*mesh_handle).clone(), (*material_handle).clone())
            } else {
                let mut mesh = Mesh::new(PrimitiveTopology::TriangleList);
                mesh.insert_attribute(
                    Mesh::ATTRIBUTE_POSITION,
                    vec![[-1.0, 1.0, 0.0], [-1.0, -3.0, 0.0], [3.0, 1.0, 0.0]],
                );

                mesh.insert_attribute(
                    Mesh::ATTRIBUTE_UV_0,
                    vec![[0.0, 0.0], [0.0, 2.0], [2.0, 0.0]],
                );

                mesh.insert_attribute(
                    Mesh::ATTRIBUTE_NORMAL,
                    vec![[0.0, 0.0, 1.0], [0.0, 0.0, 1.0], [0.0, 0.0, 1.0]],
                );

                let mesh_handle = meshes.add(mesh);

                // This material has the texture that has been rendered.
                let material_handle = post_processing_materials.add(PostProcessingMaterial {
                    source_image: hires_image.clone(),
                });

                *mesh_and_material = Some((mesh_handle.clone(), material_handle.clone()));

                (mesh_handle, material_handle)
            };

        // Post processing 2d quad, with material using the render texture done by the main camera, with a custom shader.
        commands
            .spawn_bundle(MaterialMesh2dBundle {
                mesh: mesh_handle.into(),
                material: material_handle,
                ..default()
            })
            .insert(DOWNSCALING_PASS_LAYER);

<<<<<<< HEAD
        let physical_position = UVec2::new((x / 128) as u32, GRID_SIZE_Y * 64 - (y / 128) as u32);
=======
        let physical_position =
            UVec2::new((x / TILE_SIZE as i64) as u32, (y / TILE_SIZE as i64) as u32);
>>>>>>> eec473bc

        info!("viewport: {physical_position:?}");

        for mut cam in accumulation_cam_q.iter_mut() {
            cam.is_active = true;
            cam.viewport = Some(Viewport {
                // this is the same as the calculations we were doing to properly place the small texture's sprite
                physical_position,
                physical_size: UVec2::new(32, 32),
                ..default()
            });
        }

        let s = rendering_done_channel.sender.clone();

        let key = key.clone();

        render_queue.on_submitted_work_done(move || {
            s.send(()).unwrap();
            info!("work done event sent for tile {key:?}!");
        });
    }
}

<<<<<<< HEAD
=======
fn get_or_create_accumulation_texture(
    commands: &mut Commands,
    accumulation_texture: &mut Option<Handle<Image>>,
    tilemap: &Tilemap,
    images: &mut Assets<Image>,
) -> Handle<Image> {
    if let Some(handle) = accumulation_texture.as_ref() {
        info!("REUSING ACCUMULATION TEXTURE");
        (*handle).clone()
    } else {
        let (grid_x, grid_y) = get_grid_shape(&tilemap);
        let size = Extent3d {
            width: grid_x * TILE_SIZE,
            height: grid_y * TILE_SIZE,
            ..default()
        };

        info!("accumulation texture size {size:?}");

        info!("CREATING NEW ACCUMULATION TEXTURE... SLEEPING FOR 5s");

        std::thread::sleep(Duration::from_secs(5));

        // This is the texture that will be rendered to.
        let mut image = Image {
            texture_descriptor: TextureDescriptor {
                label: None,
                size,
                dimension: TextureDimension::D2,
                format: TextureFormat::Bgra8UnormSrgb,
                mip_level_count: 1,
                sample_count: 1,
                usage: TextureUsages::TEXTURE_BINDING
                    | TextureUsages::COPY_DST
                    | TextureUsages::RENDER_ATTACHMENT,
            },
            ..default()
        };

        // fill image.data with zeroes
        image.resize(size);

        let handle = images.add(image);

        *accumulation_texture = Some(handle.clone());

        info!("creating new accumulation texture");

        commands
            .spawn_bundle(SpriteBundle {
                sprite: Sprite {
                    custom_size: Some(Vec2::new(size.width as f32, size.height as f32)),
                    anchor: Anchor::BottomLeft,
                    ..default()
                },
                texture: handle.clone(),
                transform: Transform::from_translation((0.0, 0.0, 1.0).into()),
                ..default()
            })
            .insert(MAIN_CAMERA_LAYER);

        commands
            .spawn_bundle(SpriteBundle {
                sprite: Sprite {
                    custom_size: Some(Vec2::new(size.width as f32 * 1.1, size.height as f32 * 1.1)),
                    anchor: Anchor::BottomLeft,
                    color: Color::rgb(1.0, 0.0, 0.0),
                    ..default()
                },
                transform: Transform::from_translation(
                    (-0.05 * size.width as f32, -0.05 * size.height as f32, 0.0).into(),
                ),
                ..default()
            })
            .insert(MAIN_CAMERA_LAYER);

        handle
    }
}

fn get_or_create_hi_res_image(
    hires_img: &mut Option<Handle<Image>>,
    images: &mut Assets<Image>,
) -> Handle<Image> {
    if let Some(hires_handle) = hires_img.as_ref() {
        (*hires_handle).clone()
    } else {
        info!("CREATING NEW HIRES TEXTURE");
        let size = Extent3d {
            width: 4096,
            height: 4096,
            ..default()
        };

        let mut image = Image {
            texture_descriptor: TextureDescriptor {
                label: Some("HIRES_TEXTURE"),
                size,
                dimension: TextureDimension::D2,
                format: TextureFormat::Bgra8UnormSrgb,
                mip_level_count: 1,
                sample_count: 1,
                usage: TextureUsages::TEXTURE_BINDING
                    | TextureUsages::COPY_DST
                    | TextureUsages::RENDER_ATTACHMENT,
            },
            ..default()
        };

        image.resize(size);

        let handle = images.add(image);

        *hires_img = Some(handle.clone());

        handle
    }
}

>>>>>>> eec473bc
fn despawn_system(
    mut hires_cam_q: Query<&mut Camera, With<HiResCam>>,
    mut accumulation_cam_q: Query<&mut Camera, (With<AccumulationCam>, Without<HiResCam>)>,
    mut shape_q: Query<&mut Visibility, With<LyonShape>>,
    rendering_done_channel: Res<RenderingDoneChannel>,
    mut rendering_complete_ev: EventWriter<RenderingCompleteEvent>,
) {
    if let Ok(()) = rendering_done_channel.receiver.try_recv() {
        info!("RENDERING DONE");
        for mut cam in hires_cam_q.iter_mut() {
            cam.is_active = false;
        }

        for mut cam in accumulation_cam_q.iter_mut() {
            cam.is_active = false;
        }

        for mut vis in shape_q.iter_mut() {
            vis.is_visible = false;
        }

        rendering_complete_ev.send_default();
    }
}

#[derive(AsBindGroup, TypeUuid, Clone)]
#[uuid = "bc2f08eb-a0fb-43f1-a908-54871ea597d5"]
struct PostProcessingMaterial {
    /// This image will be the result of the main camera.
    #[texture(0)]
    #[sampler(1)]
    source_image: Handle<Image>,
}

impl Material2d for PostProcessingMaterial {
    fn vertex_shader() -> ShaderRef {
        "shaders/fullscreen.wgsl".into()
    }
    fn fragment_shader() -> ShaderRef {
        "shaders/downscale.wgsl".into()
    }
}<|MERGE_RESOLUTION|>--- conflicted
+++ resolved
@@ -1,9 +1,6 @@
 use bevy::{
-<<<<<<< HEAD
-=======
     asset::HandleId,
     core_pipeline::clear_color::ClearColorConfig,
->>>>>>> eec473bc
     prelude::*,
     reflect::TypeUuid,
     render::{
@@ -259,12 +256,8 @@
             })
             .insert(DOWNSCALING_PASS_LAYER);
 
-<<<<<<< HEAD
-        let physical_position = UVec2::new((x / 128) as u32, GRID_SIZE_Y * 64 - (y / 128) as u32);
-=======
         let physical_position =
             UVec2::new((x / TILE_SIZE as i64) as u32, (y / TILE_SIZE as i64) as u32);
->>>>>>> eec473bc
 
         info!("viewport: {physical_position:?}");
 
@@ -273,7 +266,7 @@
             cam.viewport = Some(Viewport {
                 // this is the same as the calculations we were doing to properly place the small texture's sprite
                 physical_position,
-                physical_size: UVec2::new(32, 32),
+                physical_size: UVec2::new(TILE_SIZE, TILE_SIZE),
                 ..default()
             });
         }
@@ -289,128 +282,6 @@
     }
 }
 
-<<<<<<< HEAD
-=======
-fn get_or_create_accumulation_texture(
-    commands: &mut Commands,
-    accumulation_texture: &mut Option<Handle<Image>>,
-    tilemap: &Tilemap,
-    images: &mut Assets<Image>,
-) -> Handle<Image> {
-    if let Some(handle) = accumulation_texture.as_ref() {
-        info!("REUSING ACCUMULATION TEXTURE");
-        (*handle).clone()
-    } else {
-        let (grid_x, grid_y) = get_grid_shape(&tilemap);
-        let size = Extent3d {
-            width: grid_x * TILE_SIZE,
-            height: grid_y * TILE_SIZE,
-            ..default()
-        };
-
-        info!("accumulation texture size {size:?}");
-
-        info!("CREATING NEW ACCUMULATION TEXTURE... SLEEPING FOR 5s");
-
-        std::thread::sleep(Duration::from_secs(5));
-
-        // This is the texture that will be rendered to.
-        let mut image = Image {
-            texture_descriptor: TextureDescriptor {
-                label: None,
-                size,
-                dimension: TextureDimension::D2,
-                format: TextureFormat::Bgra8UnormSrgb,
-                mip_level_count: 1,
-                sample_count: 1,
-                usage: TextureUsages::TEXTURE_BINDING
-                    | TextureUsages::COPY_DST
-                    | TextureUsages::RENDER_ATTACHMENT,
-            },
-            ..default()
-        };
-
-        // fill image.data with zeroes
-        image.resize(size);
-
-        let handle = images.add(image);
-
-        *accumulation_texture = Some(handle.clone());
-
-        info!("creating new accumulation texture");
-
-        commands
-            .spawn_bundle(SpriteBundle {
-                sprite: Sprite {
-                    custom_size: Some(Vec2::new(size.width as f32, size.height as f32)),
-                    anchor: Anchor::BottomLeft,
-                    ..default()
-                },
-                texture: handle.clone(),
-                transform: Transform::from_translation((0.0, 0.0, 1.0).into()),
-                ..default()
-            })
-            .insert(MAIN_CAMERA_LAYER);
-
-        commands
-            .spawn_bundle(SpriteBundle {
-                sprite: Sprite {
-                    custom_size: Some(Vec2::new(size.width as f32 * 1.1, size.height as f32 * 1.1)),
-                    anchor: Anchor::BottomLeft,
-                    color: Color::rgb(1.0, 0.0, 0.0),
-                    ..default()
-                },
-                transform: Transform::from_translation(
-                    (-0.05 * size.width as f32, -0.05 * size.height as f32, 0.0).into(),
-                ),
-                ..default()
-            })
-            .insert(MAIN_CAMERA_LAYER);
-
-        handle
-    }
-}
-
-fn get_or_create_hi_res_image(
-    hires_img: &mut Option<Handle<Image>>,
-    images: &mut Assets<Image>,
-) -> Handle<Image> {
-    if let Some(hires_handle) = hires_img.as_ref() {
-        (*hires_handle).clone()
-    } else {
-        info!("CREATING NEW HIRES TEXTURE");
-        let size = Extent3d {
-            width: 4096,
-            height: 4096,
-            ..default()
-        };
-
-        let mut image = Image {
-            texture_descriptor: TextureDescriptor {
-                label: Some("HIRES_TEXTURE"),
-                size,
-                dimension: TextureDimension::D2,
-                format: TextureFormat::Bgra8UnormSrgb,
-                mip_level_count: 1,
-                sample_count: 1,
-                usage: TextureUsages::TEXTURE_BINDING
-                    | TextureUsages::COPY_DST
-                    | TextureUsages::RENDER_ATTACHMENT,
-            },
-            ..default()
-        };
-
-        image.resize(size);
-
-        let handle = images.add(image);
-
-        *hires_img = Some(handle.clone());
-
-        handle
-    }
-}
-
->>>>>>> eec473bc
 fn despawn_system(
     mut hires_cam_q: Query<&mut Camera, With<HiResCam>>,
     mut accumulation_cam_q: Query<&mut Camera, (With<AccumulationCam>, Without<HiResCam>)>,
