use bevy::{
    asset::HandleId,
    core_pipeline::clear_color::ClearColorConfig,
    prelude::*,
    reflect::TypeUuid,
    render::{
        camera::{CameraProjection, RenderTarget, Viewport, WindowOrigin},
        mesh::PrimitiveTopology,
        render_resource::{
            AsBindGroup, Extent3d, ShaderRef, TextureDescriptor, TextureDimension, TextureFormat,
            TextureUsages,
        },
        renderer::RenderQueue,
    },
    sprite::{Anchor, Material2d, Material2dPlugin, MaterialMesh2dBundle},
};
use bevy_prototype_lyon::prelude::*;
use crossbeam_channel::bounded;
use std::time::Duration;

use crate::{get_grid_shape, Tile, types::{
    DrawTileEvent, FlattenedElems, LyonShape, LyonShapeBundle, Rect, RenderingCompleteEvent,
    RenderingDoneChannel, Tilemap, TilemapLowerLeft, ACCUMULATION_CAMERA_PRIORITY,
    ALPHA, DOWNSCALING_PASS_LAYER, MAIN_CAMERA_LAYER, WIDTH,
}};
use crate::types::{AccumulationCam, HiResCam};

pub const TILE_SIZE: u32 = 64;

pub struct TiledRendererPlugin;

#[derive(StageLabel)]
enum TiledRenderStage {
    SpawnCameras,
    SpawnShapes,
    Despawn,
}

impl Plugin for TiledRendererPlugin {
    fn build(&self, app: &mut App) {
        app.add_plugin(ShapePlugin)
            .add_plugin(Material2dPlugin::<PostProcessingMaterial>::default())
            .insert_resource({
                let (sender, receiver) = bounded::<()>(1);
                RenderingDoneChannel { sender, receiver }
            })
            .add_stage_after(
                CoreStage::Update,
                TiledRenderStage::SpawnCameras,
                SystemStage::parallel(),
            )
            .add_stage_after(
                TiledRenderStage::SpawnCameras,
                TiledRenderStage::SpawnShapes,
                SystemStage::parallel(),
            )
            .add_stage_after(
                TiledRenderStage::SpawnShapes,
                TiledRenderStage::Despawn,
                SystemStage::parallel(),
            )
            .add_system_to_stage(TiledRenderStage::SpawnCameras, spawn_cameras_system)
            .add_system_to_stage(TiledRenderStage::SpawnShapes, spawn_shapes_system)
            .add_system_to_stage(TiledRenderStage::Despawn, despawn_system);
        // .add_system(debug_image_handles);
    }
}

fn debug_image_handles(q: Query<&Handle<Image>>) {
    for h in q.iter() {
        info!(
            "{:x}",
            if let HandleId::Id(_, id) = h.id {
                id
            } else {
                0
            }
        );
    }
}

fn spawn_shapes_system(
    mut commands: Commands,
    tilemap: Res<Tilemap>,
    flattened_elems: Res<FlattenedElems>,
    mut draw_ev: EventReader<DrawTileEvent>,
    mut existing_lyon_shapes: Query<
        (
            &mut bevy_prototype_lyon::entity::Path,
            &mut Transform,
            &mut Visibility,
        ),
        With<LyonShape>,
    >,
) {
    for DrawTileEvent(key) in draw_ev.iter() {
        let tile = tilemap.get(key).unwrap();

        info!("Num shapes in this tile: {}", tile.shapes.len());

        let extents = tile.extents;

        // let mut set = std::collections::HashSet::<&Element>::with_capacity(tile.shapes.len());

        // let mut num_duplicates = 0;

        // for idx in tile.shapes.iter() {
        //     let e = &(**flattened_elems)[*idx];
        //     if !set.insert(e) {
        //         num_duplicates += 1;
        //     }
        // }
        //
        // info!("Num duplicates: {num_duplicates}");

        let mut num_pixels = 0;

        let mut existing_shapes_iter = existing_lyon_shapes.iter_mut();
        for idx in tile.shapes.iter() {
            let r = &(**flattened_elems)[*idx];

            let color = *Color::WHITE.clone().set_a(ALPHA);

            let Rect { p0, p1, layer } = r;
            let xmin = p0.x;
            let ymin = p0.y;
            let xmax = p1.x;
            let ymax = p1.y;

            num_pixels += (xmax - xmin) as u64 * (ymax - ymin) as u64;

            let lyon_poly = shapes::Polygon {
                points: vec![
                    (xmin as f32, ymin as f32).into(),
                    (xmax as f32, ymin as f32).into(),
                    (xmax as f32, ymax as f32).into(),
                    (xmin as f32, ymax as f32).into(),
                ],
                closed: true,
            };

            let transform = Transform::from_translation(Vec3::new(0.0, 0.0, *layer as f32));

            let lyon_shape = GeometryBuilder::build_as(
                &lyon_poly,
                DrawMode::Outlined {
                    fill_mode: FillMode {
                        color,
                        options: FillOptions::default(),
                    },
                    outline_mode: StrokeMode {
                        color,
                        options: StrokeOptions::default().with_line_width(WIDTH),
                    },
                },
                transform,
            );

            let bundle = LyonShapeBundle {
                lyon: lyon_shape,
                ..default()
            };

            if let Some((mut existing_path, mut existing_transform, mut vis)) =
                existing_shapes_iter.next()
            {
                *existing_path = bundle.lyon.path;
                *existing_transform = bundle.lyon.transform;
                vis.is_visible = true;
            } else {
                commands.spawn_bundle(bundle);
            }
        }

        info!("Num pixels of shapes in this tile: {}", num_pixels);
    }
}

fn spawn_cameras_system(
    mut commands: Commands,
    mut hires_texture: Local<Option<Handle<Image>>>,
    mut accumulation_texture: Local<Option<Handle<Image>>>,
    mut mesh_and_material: Local<Option<(Handle<Mesh>, Handle<PostProcessingMaterial>)>>,
    mut images: ResMut<Assets<Image>>,
    mut meshes: ResMut<Assets<Mesh>>,
    mut post_processing_materials: ResMut<Assets<PostProcessingMaterial>>,
    render_queue: Res<RenderQueue>,
    tilemap: Res<Tilemap>,
    lower_left_res: Res<TilemapLowerLeft>,
    mut draw_ev: EventReader<DrawTileEvent>,
    rendering_done_channel: Res<RenderingDoneChannel>,
    mut rendering_complete_ev: EventWriter<RenderingCompleteEvent>,
    mut hires_cam_q: Query<(&mut Camera, &mut Transform), With<HiResCam>>,
    mut accumulation_cam_q: Query<&mut Camera, (With<AccumulationCam>, Without<HiResCam>)>,
) {
    for DrawTileEvent(key) in draw_ev.iter() {
        if key.0 % 15 == 0 {
            rendering_complete_ev.send_default();
            continue;
        }

        let tile = tilemap.get(key).unwrap();

        let accumulation_handle = get_or_create_accumulation_texture(
            &mut commands,
            &mut accumulation_texture,
            &tilemap,
            &mut images,
        );

        let hires_handle = get_or_create_hi_res_image(&mut hires_texture, &mut images);

        let tile_x = tile.extents.min().x - lower_left_res.x;
        let tile_y = tile.extents.min().y - lower_left_res.y;

        assert!(tile_x >= 0, "tile_x should be positive");
        assert!(tile_y >= 0, "tile_y should be positive");
        let x = tile_x;
        let y = tile_y;

        let transform = Transform::from_translation(Vec3::new(x as f32, y as f32, 999.0));

        if hires_cam_q.is_empty() {
            let mut hires_cam = Camera2dBundle {
                camera_2d: Camera2d::default(),
                camera: Camera {
                    target: RenderTarget::Image(hires_handle.clone()),
                    ..default()
                },
                transform,
                ..default()
            };

            hires_cam.projection.window_origin = WindowOrigin::BottomLeft;

            let size = images.get(&hires_handle).unwrap().size();
            hires_cam.projection.update(size.x as f32, size.y as f32);

            commands.spawn_bundle(hires_cam).insert(HiResCam);
        } else {
            for (mut cam, mut cam_transform) in hires_cam_q.iter_mut() {
                cam.is_active = true;
                *cam_transform = transform;
            }
        }

        let (mesh_handle, material_handle) =
            if let Some((mesh_handle, material_handle)) = mesh_and_material.as_ref() {
                ((*mesh_handle).clone(), (*material_handle).clone())
            } else {
                let mut mesh = Mesh::new(PrimitiveTopology::TriangleList);
                mesh.insert_attribute(
                    Mesh::ATTRIBUTE_POSITION,
                    vec![[-1.0, 1.0, 0.0], [-1.0, -3.0, 0.0], [3.0, 1.0, 0.0]],
                );

                mesh.insert_attribute(
                    Mesh::ATTRIBUTE_UV_0,
                    vec![[0.0, 0.0], [0.0, 2.0], [2.0, 0.0]],
                );

                mesh.insert_attribute(
                    Mesh::ATTRIBUTE_NORMAL,
                    vec![[0.0, 0.0, 1.0], [0.0, 0.0, 1.0], [0.0, 0.0, 1.0]],
                );

                let mesh_handle = meshes.add(mesh);

                // This material has the texture that has been rendered.
                let material_handle = post_processing_materials.add(PostProcessingMaterial {
                    source_image: hires_handle.clone(),
                });

                *mesh_and_material = Some((mesh_handle.clone(), material_handle.clone()));

                (mesh_handle, material_handle)
            };

        // Post processing 2d quad, with material using the render texture done by the main camera, with a custom shader.
        commands
            .spawn_bundle(MaterialMesh2dBundle {
                mesh: mesh_handle.into(),
                material: material_handle,
                ..default()
            })
            .insert(DOWNSCALING_PASS_LAYER);

        let physical_position =
            UVec2::new((x / TILE_SIZE as i64) as u32, (y / TILE_SIZE as i64) as u32);

        info!("viewport: {physical_position:?}");

        // The accumulation pass camera.
<<<<<<< HEAD
        commands
            .spawn_bundle(Camera2dBundle {
                camera: Camera {
                    priority: ACCUMULATION_CAMERA_PRIORITY,
                    target: RenderTarget::Image(accumulation_handle.clone()),
                    viewport: Some(Viewport {
                        // this is the same as the calculations we were doing to properly place the small texture's sprite
                        physical_position,
                        physical_size: UVec2::new(TILE_SIZE, TILE_SIZE),
=======
        if accumulation_cam_q.is_empty() {
            commands
                .spawn_bundle(Camera2dBundle {
                    camera: Camera {
                        priority: ACCUMULATION_CAMERA_PRIORITY,
                        target: RenderTarget::Image(accumulation_handle.clone()),
                        viewport: Some(Viewport {
                            // this is the same as the calculations we were doing to properly place the small texture's sprite
                            physical_position,
                            physical_size: UVec2::new(32, 32),
                            ..default()
                        }),
>>>>>>> 03b8625d
                        ..default()
                    },
                    camera_2d: Camera2d {
                        clear_color: ClearColorConfig::None,
                    },
                    ..default()
                })
                .insert(DOWNSCALING_PASS_LAYER)
                .insert(AccumulationCam);
        } else {
            for mut cam in accumulation_cam_q.iter_mut() {
                cam.is_active = true;
                cam.viewport = Some(Viewport {
                    // this is the same as the calculations we were doing to properly place the small texture's sprite
                    physical_position,
                    physical_size: UVec2::new(32, 32),
                    ..default()
                });
            }
        }

        let s = rendering_done_channel.sender.clone();

        let key = key.clone();

        render_queue.on_submitted_work_done(move || {
            s.send(()).unwrap();
            info!("work done event sent for tile {key:?}!");
        });
    }
}

fn get_or_create_accumulation_texture(
    commands: &mut Commands,
    accumulation_texture: &mut Option<Handle<Image>>,
    tilemap: &Tilemap,
    images: &mut Assets<Image>,
) -> Handle<Image> {
    if let Some(handle) = accumulation_texture.as_ref() {
        info!("REUSING ACCUMULATION TEXTURE");
        (*handle).clone()
    } else {
        let (grid_x, grid_y) = get_grid_shape(&tilemap);
        let size = Extent3d {
            width: grid_x * TILE_SIZE,
            height: grid_y * TILE_SIZE,
            ..default()
        };

        info!("accumulation texture size {size:?}");

        info!("CREATING NEW ACCUMULATION TEXTURE... SLEEPING FOR 5s");

        std::thread::sleep(Duration::from_secs(5));

        // This is the texture that will be rendered to.
        let mut image = Image {
            texture_descriptor: TextureDescriptor {
                label: None,
                size,
                dimension: TextureDimension::D2,
                format: TextureFormat::Bgra8UnormSrgb,
                mip_level_count: 1,
                sample_count: 1,
                usage: TextureUsages::TEXTURE_BINDING
                    | TextureUsages::COPY_DST
                    | TextureUsages::RENDER_ATTACHMENT,
            },
            ..default()
        };

        // fill image.data with zeroes
        image.resize(size);

        let handle = images.add(image);

        *accumulation_texture = Some(handle.clone());

        info!("creating new accumulation texture");

        commands
            .spawn_bundle(SpriteBundle {
                sprite: Sprite {
                    custom_size: Some(Vec2::new(size.width as f32, size.height as f32)),
                    anchor: Anchor::BottomLeft,
                    ..default()
                },
                texture: handle.clone(),
                transform: Transform::from_translation((0.0, 0.0, 1.0).into()),
                ..default()
            })
            .insert(MAIN_CAMERA_LAYER);

        commands
            .spawn_bundle(SpriteBundle {
                sprite: Sprite {
                    custom_size: Some(Vec2::new(size.width as f32 * 1.1, size.height as f32 * 1.1)),
                    anchor: Anchor::BottomLeft,
                    color: Color::rgb(1.0, 0.0, 0.0),
                    ..default()
                },
                transform: Transform::from_translation(
                    (-0.05 * size.width as f32, -0.05 * size.height as f32, 0.0).into(),
                ),
                ..default()
            })
            .insert(MAIN_CAMERA_LAYER);

        handle
    }
}

fn get_or_create_hi_res_image(
    hires_img: &mut Option<Handle<Image>>,
    images: &mut Assets<Image>,
) -> Handle<Image> {
<<<<<<< HEAD
    if let Some(handle) = hires_texture.as_ref() {
        info!("REUSING HIRES TEXTURE");
        (*handle).clone()
=======
    if let Some(hires_handle) = hires_img.as_ref() {
        (*hires_handle).clone()
>>>>>>> 03b8625d
    } else {
        info!("CREATING NEW HIRES TEXTURE");
        let size = Extent3d {
            width: 4096,
            height: 4096,
            ..default()
        };

        let mut image = Image {
            texture_descriptor: TextureDescriptor {
                label: Some("HIRES_TEXTURE"),
                size,
                dimension: TextureDimension::D2,
                format: TextureFormat::Bgra8UnormSrgb,
                mip_level_count: 1,
                sample_count: 1,
                usage: TextureUsages::TEXTURE_BINDING
                    | TextureUsages::COPY_DST
                    | TextureUsages::RENDER_ATTACHMENT,
            },
            ..default()
        };

        image.resize(size);

        let handle = images.add(image);

        *hires_img = Some(handle.clone());

        handle
    }
}

fn despawn_system(
    mut commands: Commands,
    mut hires_cam_q: Query<&mut Camera, With<HiResCam>>,
    mut accumulation_cam_q: Query<&mut Camera, (With<AccumulationCam>, Without<HiResCam>)>,
    mut shape_q: Query<&mut Visibility, With<LyonShape>>,
    rendering_done_channel: Res<RenderingDoneChannel>,
    mut rendering_complete_ev: EventWriter<RenderingCompleteEvent>,
) {
    if let Ok(()) = rendering_done_channel.receiver.try_recv() {
        info!("RENDERING DONE");
        for mut cam in hires_cam_q.iter_mut() {
            cam.is_active = false;
        }

        for mut cam in accumulation_cam_q.iter_mut() {
            cam.is_active = false;
        }

        for mut vis in shape_q.iter_mut() {
            vis.is_visible = false;
        }

        rendering_complete_ev.send_default();
    }
}

#[derive(AsBindGroup, TypeUuid, Clone)]
#[uuid = "bc2f08eb-a0fb-43f1-a908-54871ea597d5"]
struct PostProcessingMaterial {
    /// This image will be the result of the main camera.
    #[texture(0)]
    #[sampler(1)]
    source_image: Handle<Image>,
}

impl Material2d for PostProcessingMaterial {
    fn vertex_shader() -> ShaderRef {
        "shaders/fullscreen.wgsl".into()
    }
    fn fragment_shader() -> ShaderRef {
        "shaders/downscale.wgsl".into()
    }
}<|MERGE_RESOLUTION|>--- conflicted
+++ resolved
@@ -291,17 +291,6 @@
         info!("viewport: {physical_position:?}");
 
         // The accumulation pass camera.
-<<<<<<< HEAD
-        commands
-            .spawn_bundle(Camera2dBundle {
-                camera: Camera {
-                    priority: ACCUMULATION_CAMERA_PRIORITY,
-                    target: RenderTarget::Image(accumulation_handle.clone()),
-                    viewport: Some(Viewport {
-                        // this is the same as the calculations we were doing to properly place the small texture's sprite
-                        physical_position,
-                        physical_size: UVec2::new(TILE_SIZE, TILE_SIZE),
-=======
         if accumulation_cam_q.is_empty() {
             commands
                 .spawn_bundle(Camera2dBundle {
@@ -314,7 +303,6 @@
                             physical_size: UVec2::new(32, 32),
                             ..default()
                         }),
->>>>>>> 03b8625d
                         ..default()
                     },
                     camera_2d: Camera2d {
@@ -431,14 +419,8 @@
     hires_img: &mut Option<Handle<Image>>,
     images: &mut Assets<Image>,
 ) -> Handle<Image> {
-<<<<<<< HEAD
-    if let Some(handle) = hires_texture.as_ref() {
-        info!("REUSING HIRES TEXTURE");
-        (*handle).clone()
-=======
     if let Some(hires_handle) = hires_img.as_ref() {
         (*hires_handle).clone()
->>>>>>> 03b8625d
     } else {
         info!("CREATING NEW HIRES TEXTURE");
         let size = Extent3d {
